import React, { createContext, useContext, useReducer, ReactNode } from 'react';
import { AppState, Task, Parent } from '../types';

type AppAction =
  | { type: 'SET_SELECTED_TASK'; taskId: string | null, toggle_parent: string | null }
  | { type: 'SET_SELECTED_PARENT'; parentId: string | null }
  | { type: 'UPDATE_TASK_PARENT'; taskId: string; newParentId: string | null }
  | { type: 'UPDATE_TASK_DATES'; taskId: string; startDate: Date; endDate: Date }
  | { type: 'SET_DRAGGING_UNASSIGNED_TASK'; taskId: string | null }
  | { type: 'SET_DRAGGING_GANTT_TASK'; taskId: string | null }
  | { type: 'SET_TIME_SCALE'; timeScale: 'days' | 'weeks' | 'months' | 'years' }
  | { type: 'SET_TIMELINE_START'; startDate: Date }
<<<<<<< HEAD
  | { type: 'ADD_TASKS'; tasks: Task[] };
=======
  | { type: 'IMPORT_TASKS'; tasks: Task[] };
  // Import task
  // Export task
>>>>>>> 0a1b3453

const initialState: AppState = {
  tasks: [
    {
      id: 'task1',
      name: 'Site Survey',
      parentId: 'group1',
      startDate: new Date(2025, 0, 15),
      endDate: new Date(2025, 0, 18),
      location: { lat: 45.5017, lon: -73.5673 },
      dependencies: [],
    },
    {
      id: 'task2',
      name: 'Equipment Setup',
      parentId: 'group1',
      startDate: new Date(2025, 0, 19),
      endDate: new Date(2025, 0, 22),
      location: { lat: 45.5048, lon: -73.5698 },
      dependencies: ['task1'],
    },
    {
      id: 'task3',
      name: 'Tree Harvesting',
      parentId: 'group2',
      startDate: new Date(2025, 0, 16),
      endDate: new Date(2025, 0, 25),
      location: { lat: 45.4995, lon: -73.5635 },
      dependencies: [],
    },
    {
      id: 'task4',
      name: 'Transport Logistics',
      parentId: 'group2',
      startDate: new Date(2025, 0, 26),
      endDate: new Date(2025, 0, 28),
      location: { lat: 45.5025, lon: -73.5711 },
      dependencies: ['task3'],
    },
    {
      id: 'task5',
      name: 'Reforestation Planning',
      parentId: 'group3',
      startDate: new Date(2025, 0, 20),
      endDate: new Date(2025, 0, 30),
      location: { lat: 45.4978, lon: -73.5592 },
      dependencies: [],
    },
    {
      id: 'task6',
      name: 'Environmental Assessment',
      parentId: null,
      startDate: new Date(2025, 1, 1),
      endDate: new Date(2025, 1, 5),
      location: { lat: 45.5089, lon: -73.5744 },
      dependencies: [],
    },
    {
      id: 'task7',
      name: 'Soil Analysis',
      parentId: null,
      startDate: new Date(2025, 1, 6),
      endDate: new Date(2025, 1, 10),
      location: { lat: 45.4956, lon: -73.5531 },
      dependencies: ['task6'],
    }
  ],
  parents: [
    { id: 'group1', name: 'Site Preparation Team', color: '#10B981' },
    { id: 'group2', name: 'Harvesting Crew', color: '#3B82F6' },
    { id: 'group3', name: 'Conservation Unit', color: '#8B5CF6' }
  ],
  selectedTaskId: null,
  selectedParentId: 'all',
  draggingTaskId_unassigned: null,
  draggingTaskId_gantt: null,
  timeScale: 'weeks',
  timelineStart: new Date(2025, 0, 1)
};

const AppContext = createContext<{
  state: AppState;
  dispatch: React.Dispatch<AppAction>;
} | null>(null);

function appReducer(state: AppState, action: AppAction): AppState {
  switch (action.type) {
    case 'SET_SELECTED_TASK':
      return { ...state, selectedTaskId: action.taskId, selectedParentId: action.toggle_parent };
    
    case 'SET_SELECTED_PARENT':
      return { ...state, selectedParentId: action.parentId };
    
    case 'UPDATE_TASK_PARENT': {
      const updatedTasks = state.tasks.map(task => 
        task.id === action.taskId 
          ? { ...task, parentId: action.newParentId }
          : task
      );
      return { 
        ...state, 
        tasks: updatedTasks,
        // Clear selection if task was unassigned
        selectedTaskId: action.newParentId === null ? null : state.selectedTaskId
      };
    }
    
    case 'UPDATE_TASK_DATES': {
      const updatedTasks = state.tasks.map(task =>
        task.id === action.taskId
          ? { ...task, startDate: action.startDate, endDate: action.endDate }
          : task
      );
      return { ...state, tasks: updatedTasks };
    }

    case 'SET_DRAGGING_UNASSIGNED_TASK': {
      return { ...state, draggingTaskId_unassigned:  action.taskId };
    }

    case 'SET_DRAGGING_GANTT_TASK': {
      return { ...state, draggingTaskId_gantt: action.taskId };
    }

    case 'SET_TIME_SCALE':
      return { ...state, timeScale: action.timeScale };
    
    case 'SET_TIMELINE_START':
      return { ...state, timelineStart: action.startDate };

    case 'ADD_TASKS':
      return { ...state, tasks: [...state.tasks, ...action.tasks] };
    
    case 'IMPORT_TASKS': {
      // Add imported tasks to existing tasks, ensuring unique IDs
      const existingIds = new Set(state.tasks.map(t => t.id));
      const newTasks = action.tasks.map((task, index) => {
        let newId = task.id;
        let counter = 1;
        
        // Ensure unique ID
        while (existingIds.has(newId)) {
          newId = `${task.id}_${counter}`;
          counter++;
        }
        
        existingIds.add(newId);
        return { ...task, id: newId };
      });
      
      return { 
        ...state, 
        tasks: [...state.tasks, ...newTasks]
      };
    }
    
    default:
      return state;
  }
}

export function AppProvider({ children }: { children: ReactNode }) {
  const [state, dispatch] = useReducer(appReducer, initialState);

  return (
    <AppContext.Provider value={{ state, dispatch }}>
      {children}
    </AppContext.Provider>
  );
}

export function useApp() {
  const context = useContext(AppContext);
  if (!context) {
    throw new Error('useApp must be used within an AppProvider');
  }
  return context;
}<|MERGE_RESOLUTION|>--- conflicted
+++ resolved
@@ -10,13 +10,8 @@
   | { type: 'SET_DRAGGING_GANTT_TASK'; taskId: string | null }
   | { type: 'SET_TIME_SCALE'; timeScale: 'days' | 'weeks' | 'months' | 'years' }
   | { type: 'SET_TIMELINE_START'; startDate: Date }
-<<<<<<< HEAD
-  | { type: 'ADD_TASKS'; tasks: Task[] };
-=======
+  | { type: 'ADD_TASKS'; tasks: Task[] }
   | { type: 'IMPORT_TASKS'; tasks: Task[] };
-  // Import task
-  // Export task
->>>>>>> 0a1b3453
 
 const initialState: AppState = {
   tasks: [
